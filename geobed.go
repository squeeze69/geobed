--- conflicted
+++ resolved
@@ -132,11 +132,7 @@
 	// This could make lookup more accurate, easier, and faster even. IF the int uses less bytes than the two letter code string.
 	Country    string
 	Region     string
-<<<<<<< HEAD
-	Province	string
-=======
 	Province   string
->>>>>>> 5a9dfc00
 	Latitude   float64
 	Longitude  float64
 	Population int32
